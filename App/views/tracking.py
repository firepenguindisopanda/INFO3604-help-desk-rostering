from flask import Blueprint, render_template, jsonify, request, flash, redirect, url_for, Response
from flask_jwt_extended import jwt_required, current_user
from datetime import datetime, timedelta
from App.controllers.tracking import (
    get_help_desk_assistant_stats,
    get_lab_assistant_stats,
    get_shift_attendance_records,
    get_student_stats,
    clock_in,
    clock_out,
    mark_missed_shift,
    generate_attendance_report
)
from App.middleware import admin_required
from App.models import TimeEntry, Student, HelpDeskAssistant
import json
from App.utils.time_utils import trinidad_now, convert_to_trinidad_time

tracking_views = Blueprint('tracking_views', __name__, template_folder='../templates')

@tracking_views.route('/timeTracking')
@jwt_required()
@admin_required
def time_tracking():
<<<<<<< HEAD
    # Get the current user from JWT
    user = current_user
    
    # Filter staff data based on admin role
    if user.role == 'helpdesk':
        staff_data = get_help_desk_assistant_stats()
    elif user.role == 'lab':
        staff_data = get_lab_assistant_stats()
    else:
        staff_data = []
=======
    # Import json for parsing profile data
    import json
    
    # Get actual staff data from the database
    staff_data = get_all_assistant_stats()
>>>>>>> bbccad5a
    
    # If no staff data is returned, handle the empty case
    if not staff_data:
        staff_data = []
    
    # Add profile pictures to staff data
    for staff in staff_data:
        # Get the student record to access profile_data
        student = Student.query.get(staff['id'])
        if student and hasattr(student, 'profile_data') and student.profile_data:
            try:
                profile_data = json.loads(student.profile_data)
                image_filename = profile_data.get('image_filename', '')
                if image_filename:
                    staff['image_url'] = url_for('static', filename=image_filename)
                else:
                    staff['image_url'] = url_for('static', filename='images/DefaultAvatar.png')
            except:
                staff['image_url'] = url_for('static', filename='images/DefaultAvatar.png')
        else:
            staff['image_url'] = url_for('static', filename='images/DefaultAvatar.png')
    
    # Mark the first student as selected for initial display
    if staff_data:
        staff_data[0]['selected'] = True
    
    # Get current date for display
    now = trinidad_now()
    current_week = now.isocalendar()[1]
    current_month = now.strftime('%b')
    
    # Determine which assistant's attendance records to show
    selected_username = staff_data[0]['id'] if staff_data else None
    
    # Get attendance records for the selected assistant
    if selected_username:
        # Calculate date range for current week
        week_start = now - timedelta(days=now.weekday())  # Monday
        week_end = week_start + timedelta(days=6)  # Sunday
        
        attendance_records = get_shift_attendance_records(
            date_range=(week_start, week_end)
        )
        
        # Filter for just this staff member if specified
        if selected_username:
            attendance_records = [r for r in attendance_records if r['staff_id'] == selected_username]
    else:
        # No staff selected, show empty records
        attendance_records = []
    
    print(f"Loaded {len(staff_data)} Student Assistant and {len(attendance_records)} attendance records")
    
    return render_template('admin/tracking/index.html',
                          staff_data=staff_data,
                          attendance_records=attendance_records,
                          current_month=current_month,
                          current_week=str(current_week))

@tracking_views.route('/api/staff/<staff_id>/attendance', methods=['GET'])
@jwt_required()
@admin_required
def get_staff_attendance(staff_id):
    """API endpoint to get attendance records for a specific staff member"""
    # Get most recent attendance records for this staff member
    try:
        # Get current date for calculation
        now = trinidad_now()
        
        # Default to showing the last 14 days of attendance
        start_date = now - timedelta(days=14)
        end_date = now
        
        # Get attendance records
        attendance_records = get_shift_attendance_records(
            date_range=(start_date, end_date)
        )
        
        # Filter for just this staff member
        staff_records = [r for r in attendance_records if r['staff_id'] == staff_id]
        
        return jsonify({
            "staff_id": staff_id,
            "attendance_records": staff_records
        })
    except Exception as e:
        print(f"Error fetching staff attendance: {e}")
        return jsonify({
            "staff_id": staff_id,
            "error": str(e),
            "attendance_records": []
        })

@tracking_views.route('/api/staff/attendance/report', methods=['POST'])
@jwt_required()
@admin_required
def generate_attendance_report_endpoint():
    """Generate an attendance report for staff"""
    try:
        data = request.json
        
        # Get parameters
        staff_id = data.get('staff_id')
        
        # Parse dates
        start_date_str = data.get('start_date')
        end_date_str = data.get('end_date')
        
        start_date = None
        if start_date_str:
            start_date = datetime.strptime(start_date_str, '%Y-%m-%d')
        
        end_date = None
        if end_date_str:
            end_date = datetime.strptime(end_date_str, '%Y-%m-%d')
        
        # Generate report
        report = generate_attendance_report(staff_id, start_date, end_date)
        
        # Check if download requested
        if data.get('download'):
            # Return as downloadable JSON file
            response = Response(
                json.dumps(report, indent=2),
                mimetype='application/json',
                headers={
                    'Content-Disposition': f'attachment;filename=attendance_report_{trinidad_now().strftime("%Y%m%d")}.json'
                }
            )
            return response
        else:
            return jsonify(report)
    
    except Exception as e:
        return jsonify({
            'success': False,
            'message': f'Error generating report: {str(e)}'
        }), 500

@tracking_views.route('/api/staff/<staff_id>/mark_missed', methods=['POST'])
@jwt_required()
@admin_required
def mark_staff_missed_endpoint(staff_id):
    """Mark a shift as missed for a staff member"""
    try:
        data = request.json
        shift_id = data.get('shift_id')
        
        if not shift_id:
            return jsonify({
                'success': False,
                'message': 'Shift ID is required'
            }), 400
        
        result = mark_missed_shift(staff_id, shift_id)
        return jsonify(result)
    
    except Exception as e:
        return jsonify({
            'success': False,
            'message': f'Error marking missed shift: {str(e)}'
        }), 500
        
@tracking_views.route('/raw_time_entries')
@jwt_required()
def raw_time_entries():
    """Display raw time entries for debugging"""
    entries = TimeEntry.query.all()
    
    # Format entries for display
    formatted_entries = []
    for entry in entries:
        # Get student name
        student = Student.query.get(entry.username)
        student_name = student.get_name() if student else entry.username
        
        formatted_entries.append({
            'id': entry.id,
            'username': entry.username,
            'name': student_name,
            'shift_id': entry.shift_id,
            'clock_in': entry.clock_in.strftime('%Y-%m-%d %H:%M:%S') if entry.clock_in else None,
            'clock_out': entry.clock_out.strftime('%Y-%m-%d %H:%M:%S') if entry.clock_out else None,
            'status': entry.status,
            'hours': entry.get_hours_worked() if entry.status == 'completed' else 'N/A'
        })
    
    # Simple HTML to display entries
    html = """
    <!DOCTYPE html>
    <html>
    <head>
        <title>Raw Time Entries</title>
        <style>
            body { font-family: Arial, sans-serif; margin: 20px; }
            table { border-collapse: collapse; width: 100%; }
            th, td { border: 1px solid #ddd; padding: 8px; text-align: left; }
            th { background-color: #f2f2f2; }
            tr:nth-child(even) { background-color: #f9f9f9; }
            h1 { color: #333; }
        </style>
    </head>
    <body>
        <h1>Raw Time Entries</h1>
        <p>Total entries: %d</p>
        <table>
            <tr>
                <th>ID</th>
                <th>Username</th>
                <th>Name</th>
                <th>Shift ID</th>
                <th>Clock In</th>
                <th>Clock Out</th>
                <th>Status</th>
                <th>Hours</th>
            </tr>
            %s
        </table>
    </body>
    </html>
    """ % (
        len(formatted_entries),
        "\n".join([
            f"<tr><td>{e['id']}</td><td>{e['username']}</td><td>{e['name']}</td><td>{e['shift_id']}</td><td>{e['clock_in']}</td><td>{e['clock_out']}</td><td>{e['status']}</td><td>{e['hours']}</td></tr>"
            for e in formatted_entries
        ])
    )
    
    return html<|MERGE_RESOLUTION|>--- conflicted
+++ resolved
@@ -22,7 +22,7 @@
 @jwt_required()
 @admin_required
 def time_tracking():
-<<<<<<< HEAD
+
     # Get the current user from JWT
     user = current_user
     
@@ -33,13 +33,6 @@
         staff_data = get_lab_assistant_stats()
     else:
         staff_data = []
-=======
-    # Import json for parsing profile data
-    import json
-    
-    # Get actual staff data from the database
-    staff_data = get_all_assistant_stats()
->>>>>>> bbccad5a
     
     # If no staff data is returned, handle the empty case
     if not staff_data:
