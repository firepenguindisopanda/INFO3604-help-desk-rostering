from flask import Blueprint, render_template, jsonify, request, abort, flash, redirect, url_for
from flask_jwt_extended import jwt_required, current_user
from App.controllers.user import get_user_profile
from App.controllers.help_desk_assistant import get_active_help_desk_assistants
from App.controllers.lab_assistant import get_active_lab_assistants
from App.controllers.student import get_student
from App.models import Student, HelpDeskAssistant, CourseCapability, Availability, User, Course
from App.database import db
from App.middleware import admin_required
from datetime import time
import json

profile_views = Blueprint('profile_views', __name__, template_folder='../templates')

@profile_views.route('/profile')
@jwt_required()
@admin_required
def profile():
    # Get the current user from JWT
    user = current_user
    
    # Create admin profile data
    admin_profile = {
        'name': user.username,
        'username': user.username,
        'email': f"{user.username}@admin.uwi.edu",
        'role': user.role
    }
    
    # Filter students based on admin role
    if user.role == 'helpdesk':
        assistants = get_active_help_desk_assistants()
    elif user.role == 'lab':
        assistants = get_active_lab_assistants()
    else:
        assistants = []
    
    # Format student data for the template
    formatted_students = []
<<<<<<< HEAD
    for assistant in assistants:
        student = get_student(assistant.username)
=======
    for student in students:
        # Extract profile image from profile_data
        profile_data = {}
        if hasattr(student, 'profile_data') and student.profile_data:
            try:
                profile_data = json.loads(student.profile_data)
            except:
                profile_data = {}
                
>>>>>>> bbccad5a
        formatted_students.append({
            'username': student.username,
            'name': student.name if student.name else student.username,
            'image_filename': profile_data.get('image_filename', '')
        })
    
    return render_template('admin/profile/index.html', 
                          admin_profile=admin_profile,
                          students=formatted_students)

@profile_views.route('/admin/staff/<username>/profile')
@jwt_required()
@admin_required
def staff_profile(username):
    """Staff profile view with context awareness for navigation"""
    # Get user details from database directly
    import json  # Ensure json is imported
    
    user = User.query.get(username)
    if not user:
        print(f"User {username} not found")
        flash("User not found", "error")
        return redirect(url_for('profile_views.profile'))
        
    # Get student details
    student = Student.query.get(username)
    if not student:
        print(f"Student {username} not found")
        flash("Student profile not found", "error")
        return redirect(url_for('profile_views.profile'))
        
    # Get help desk assistant details
    assistant = HelpDeskAssistant.query.get(username)
    if not assistant:
        print(f"Assistant {username} not found")
        # Create a default assistant object for rendering the template
        assistant = HelpDeskAssistant(username)
        
    # Get course capabilities
    course_capabilities = CourseCapability.query.filter_by(assistant_username=username).all()
    
    # Get availabilities
    availabilities = Availability.query.filter_by(username=username).all()
    
    # Parse profile_data JSON to get email and phone
    profile_data = {}
    if hasattr(student, 'profile_data') and student.profile_data:
        try:
            profile_data = json.loads(student.profile_data)
        except:
            profile_data = {}
    
    # Build profile data
    profile = {
        'username': username,
        'name': student.name if student.name else username,
        'degree': student.degree,
        'active': assistant.active,
        'rate': assistant.rate,
        'hours_worked': assistant.hours_worked,
        'hours_minimum': assistant.hours_minimum,
        'courses': [cap.course_code for cap in course_capabilities],
        'availabilities': [avail.get_json() for avail in availabilities],
        'email': profile_data.get('email', f"{username}@my.uwi.edu"),
        'phone': profile_data.get('phone', ''),  # Get phone from profile_data
        'image_filename': profile_data.get('image_filename', '')  # Add this line for the profile picture
    }
    
    # Store the referrer information to use in template for back button
    referrer = request.referrer
    
    print(f"Generated profile for {profile['name']} with phone: {profile['phone']}")
    
    # Render the template with the profile data and referrer context
    return render_template('admin/profile/staff_profile.html', profile=profile, referrer=referrer)

@profile_views.route('/api/staff/<username>/profile')
@jwt_required()
def get_staff_profile_api(username):
    # Get user details
    import json  # Ensure json is imported
    
    user = User.query.get(username)
    if not user:
        return jsonify({'success': False, 'message': 'User not found'}), 404
        
    # Get student details
    student = Student.query.get(username)
    if not student:
        return jsonify({'success': False, 'message': 'Student not found'}), 404
        
    # Get help desk assistant details
    assistant = HelpDeskAssistant.query.get(username)
    if not assistant:
        return jsonify({'success': False, 'message': 'Assistant not found'}), 404
        
    # Get course capabilities
    course_capabilities = CourseCapability.query.filter_by(assistant_username=username).all()
    
    # Get availabilities
    availabilities = Availability.query.filter_by(username=username).all()
    
    # Parse profile_data JSON to get email and phone
    profile_data = {}
    if hasattr(student, 'profile_data') and student.profile_data:
        try:
            profile_data = json.loads(student.profile_data)
        except:
            profile_data = {}
    
    # Build profile data
    profile = {
        'username': username,
        'name': student.name if student.name else username,
        'degree': student.degree,
        'active': assistant.active,
        'rate': assistant.rate,
        'hours_worked': assistant.hours_worked,
        'hours_minimum': assistant.hours_minimum,
        'courses': [cap.course_code for cap in course_capabilities],
        'availabilities': [avail.get_json() for avail in availabilities],
        'email': profile_data.get('email', f"{username}@my.uwi.edu"),
        'phone': profile_data.get('phone', '')  # Get phone from profile_data
    }
    
    return jsonify({'success': True, 'profile': profile})

@profile_views.route('/api/student/profile', methods=['POST'])
@jwt_required()
@admin_required
def update_student_profile_api():
    """API endpoint for admin to update student profiles"""
    try:
        data = request.json
        username = data.get('username')
        
        if not username:
            return jsonify({
                'success': False,
                'message': 'Username is required'
            })
        
        # Get the student
        student = Student.query.get(username)
        if not student:
            return jsonify({
                'success': False,
                'message': f'Student with username {username} not found'
            })
        
        # Update student details
        if 'name' in data:
            student.name = data['name']
        
        if 'degree' in data:
            student.degree = data['degree']
        
        # Get the help desk assistant
        assistant = HelpDeskAssistant.query.get(username)
        if not assistant:
            # Create a new assistant if one doesn't exist
            assistant = HelpDeskAssistant(username)
            db.session.add(assistant)
        
        # Update assistant details
        if 'rate' in data:
            try:
                assistant.rate = float(data['rate'])
            except (ValueError, TypeError):
                return jsonify({
                    'success': False,
                    'message': 'Rate must be a valid number'
                })
        
        if 'hours_minimum' in data:
            try:
                assistant.hours_minimum = int(data['hours_minimum'])
            except (ValueError, TypeError):
                return jsonify({
                    'success': False,
                    'message': 'Minimum hours must be a valid integer'
                })
        
        if 'active' in data:
            # Convert to boolean
            active_value = data['active']
            if isinstance(active_value, str):
                assistant.active = active_value.lower() == 'true'
            else:
                assistant.active = bool(active_value)
        
        # Save changes
        db.session.add(student)
        db.session.add(assistant)
        db.session.commit()
        
        return jsonify({
            'success': True,
            'message': 'Student profile updated successfully'
        })
    
    except Exception as e:
        db.session.rollback()
        print(f"Error updating student profile: {e}")
        return jsonify({
            'success': False,
            'message': f'An error occurred while updating the profile: {str(e)}'
        })

@profile_views.route('/api/admin/profile', methods=['POST'])
@jwt_required()
@admin_required
def update_admin_profile_api():
    """API endpoint for admin to update their own profile - now just a stub that returns success"""
    return jsonify({
        'success': True,
        'message': 'Profile functionality disabled'
    })

@profile_views.route('/api/admin/staff/update-profile', methods=['POST'])
@jwt_required()
@admin_required
def admin_update_staff_profile():
    """Comprehensive API endpoint for admin to update all aspects of a student profile"""
    try:
        import json  # Ensure json is imported
        
        data = request.json
        username = data.get('username')
        
        if not username:
            return jsonify({
                'success': False,
                'message': 'Username is required'
            })
        
        # Get the student
        student = Student.query.get(username)
        if not student:
            return jsonify({
                'success': False,
                'message': f'Student with username {username} not found'
            })
        
        # Update student details
        if 'name' in data:
            student.name = data['name']
        
        if 'degree' in data:
            student.degree = data['degree']
        
        # Get the help desk assistant
        assistant = HelpDeskAssistant.query.get(username)
        if not assistant:
            # Create a new assistant if one doesn't exist
            assistant = HelpDeskAssistant(username)
            db.session.add(assistant)
        
        # Update assistant details
        if 'rate' in data:
            try:
                assistant.rate = float(data['rate'])
            except (ValueError, TypeError):
                return jsonify({
                    'success': False,
                    'message': 'Rate must be a valid number'
                })
        
        if 'hours_minimum' in data:
            try:
                assistant.hours_minimum = int(data['hours_minimum'])
            except (ValueError, TypeError):
                return jsonify({
                    'success': False,
                    'message': 'Minimum hours must be a valid integer'
                })
        
        if 'active' in data:
            # Convert to boolean
            active_value = data['active']
            if isinstance(active_value, str):
                assistant.active = active_value.lower() == 'true'
            else:
                assistant.active = bool(active_value)
        
        # Update profile data (email, phone, etc.)
        profile_data = {}
        if hasattr(student, 'profile_data') and student.profile_data:
            try:
                profile_data = json.loads(student.profile_data)
            except:
                profile_data = {}
        
        if 'email' in data:
            profile_data['email'] = data['email']
        
        if 'phone' in data:
            profile_data['phone'] = data['phone']
            
        # Save profile data back to student
        student.profile_data = json.dumps(profile_data)
        
        # Update course capabilities
        if 'courses' in data:
            # First, remove all existing course capabilities
            CourseCapability.query.filter_by(assistant_username=username).delete()
            
            # Add new course capabilities
            for course_code in data['courses']:
                # Verify the course exists
                course = Course.query.get(course_code)
                if not course:
                    # Create the course if it doesn't exist
                    course = Course(course_code, f"Course {course_code}")
                    db.session.add(course)
                
                # Add the capability
                capability = CourseCapability(username, course_code)
                db.session.add(capability)
        
        # Update availability
        if 'availabilities' in data:
            # First, remove all existing availabilities
            Availability.query.filter_by(username=username).delete()
            
            # Add new availabilities
            for slot in data['availabilities']:
                try:
                    day = slot.get('day', 0)  # 0 for Monday, 1 for Tuesday, etc.
                    
                    # Parse times with proper error handling
                    start_time_str = slot.get('start_time', '00:00:00')
                    end_time_str = slot.get('end_time', '00:00:00')
                    
                    # Ensure we have valid time strings before parsing
                    if not isinstance(start_time_str, str) or not isinstance(end_time_str, str):
                        print(f"Invalid time format: start={start_time_str}, end={end_time_str}")
                        continue
                        
                    try:
                        # Try parsing as HH:MM:SS
                        hour, minute, second = map(int, start_time_str.split(':'))
                        start_time = time(hour=hour, minute=minute, second=second)
                    except ValueError:
                        # If that fails, just use the hour
                        try:
                            hour = int(start_time_str.split(':')[0])
                            start_time = time(hour=hour)
                        except ValueError:
                            print(f"Could not parse start time: {start_time_str}")
                            continue
                            
                    try:
                        # Try parsing as HH:MM:SS
                        hour, minute, second = map(int, end_time_str.split(':'))
                        end_time = time(hour=hour, minute=minute, second=second)
                    except ValueError:
                        # If that fails, just use the hour
                        try:
                            hour = int(end_time_str.split(':')[0])
                            end_time = time(hour=hour)
                        except ValueError:
                            print(f"Could not parse end time: {end_time_str}")
                            continue
                    
                    # Ensure day is an integer in range 0-4 (Mon-Fri)
                    day = int(day)
                    if day < 0 or day > 4:
                        print(f"Day out of range (0-4): {day}")
                        continue
                    
                    availability = Availability(username, day, start_time, end_time)
                    db.session.add(availability)
                    print(f"Added availability: Day {day}, {start_time}-{end_time}")
                except Exception as e:
                    print(f"Error adding individual availability: {e}")
                    # Continue with other availabilities even if this one failed
        
        # Save all changes
        db.session.commit()
        
        return jsonify({
            'success': True,
            'message': 'Profile updated successfully'
        })
    
    except Exception as e:
        db.session.rollback()
        print(f"Error updating Student Assistant profile: {e}")
        import traceback
        traceback.print_exc()
        return jsonify({
            'success': False,
            'message': f'An error occurred while updating the profile: {str(e)}'
        })<|MERGE_RESOLUTION|>--- conflicted
+++ resolved
@@ -37,11 +37,8 @@
     
     # Format student data for the template
     formatted_students = []
-<<<<<<< HEAD
     for assistant in assistants:
         student = get_student(assistant.username)
-=======
-    for student in students:
         # Extract profile image from profile_data
         profile_data = {}
         if hasattr(student, 'profile_data') and student.profile_data:
@@ -50,7 +47,6 @@
             except:
                 profile_data = {}
                 
->>>>>>> bbccad5a
         formatted_students.append({
             'username': student.username,
             'name': student.name if student.name else student.username,
@@ -60,7 +56,7 @@
     return render_template('admin/profile/index.html', 
                           admin_profile=admin_profile,
                           students=formatted_students)
-
+  
 @profile_views.route('/admin/staff/<username>/profile')
 @jwt_required()
 @admin_required
