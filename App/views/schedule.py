from flask import Blueprint, render_template, jsonify, request, flash, redirect, url_for, send_file
from flask_jwt_extended import jwt_required, current_user
from datetime import datetime, timedelta, time
from App.controllers.schedule import (
    generate_help_desk_schedule,
    generate_lab_schedule,
    publish_schedule,
    get_current_schedule,
    publish_and_notify,
    clear_schedule,
    get_schedule_data
)
from App.models import Schedule, Shift, Allocation, Student, Availability, HelpDeskAssistant
from App.database import db
from App.middleware import admin_required
from io import BytesIO
from weasyprint import HTML, CSS
import tempfile
import os
from functools import lru_cache
import hashlib
import json

# Simple in-memory cache for schedule data
_schedule_cache = {}
_cache_timeout_seconds = 300  # 5 minutes


schedule_views = Blueprint('schedule_views', __name__, template_folder='../templates')

@schedule_views.route('/schedule')
@jwt_required()
@admin_required
def schedule():
    return render_template('admin/schedule/view.html')

@schedule_views.route('/api/schedule/save', methods=['POST'])
@jwt_required()
@admin_required
def save_schedule():
    """Save schedule changes to the database"""
    try:
        print("Received request to save schedule")
        data = request.json
        
        # Parse dates
        start_date_str = data.get('start_date')
        end_date_str = data.get('end_date')
        assignments = data.get('assignments', [])
        
        # Determine schedule type based on current user role
        schedule_type = current_user.role  # This should be 'helpdesk' or 'lab'
        
        print(f"Save request: start={start_date_str}, end={end_date_str}, type={schedule_type}, assignments={len(assignments)}")
        
        # Validate
        if not start_date_str or not end_date_str:
            return jsonify({
                'status': 'error',
                'message': 'Start and end dates are required'
            }), 400
            
        # Parse dates
        try:
            start_date = datetime.strptime(start_date_str, '%Y-%m-%d')
            end_date = datetime.strptime(end_date_str, '%Y-%m-%d')
        except ValueError:
            return jsonify({
                'status': 'error',
                'message': 'Invalid date format. Use YYYY-MM-DD.'
            }), 400
            
        # Get or create the main schedule for the appropriate type
        schedule_id = 1 if schedule_type == 'helpdesk' else 2  # Use different IDs for different schedule types
        schedule = Schedule.query.filter_by(id=schedule_id, type=schedule_type).first()
        
        if not schedule:
            print(f"Creating new {schedule_type} schedule")
            schedule = Schedule(schedule_id, start_date, end_date, type=schedule_type)
            db.session.add(schedule)
        else:
            print(f"Updating existing {schedule_type} schedule: id={schedule.id}")
            schedule.start_date = start_date
            schedule.end_date = end_date
            db.session.add(schedule)
            
        db.session.flush()  # Get the schedule ID if it's new
        
        # IMPORTANT: First, clear ALL allocations for shifts in the date range
        # This ensures proper cleanup before rebuilding assignments
        shifts_to_clear = Shift.query.filter(
            Shift.schedule_id == schedule.id,
            Shift.date >= start_date,
            Shift.date <= end_date
        ).all()
        
        for shift in shifts_to_clear:
            Allocation.query.filter_by(shift_id=shift.id).delete()
        
        # Track shifts we've processed
        processed_shifts = {}
        
        # Process assignments and create/update shifts
        for assignment in assignments:
            day = assignment.get('day')
            time_str = assignment.get('time')
            staff_list = assignment.get('staff', [])
            
            print(f"Processing assignment: day={day}, time={time_str}, staff={len(staff_list)}")
            
            # Convert day name to index (0=Monday, 1=Tuesday, etc.)
            day_map = {'MON': 0, 'TUE': 1, 'WED': 2, 'THUR': 3, 'FRI': 4, 'SAT': 5,
                       'Monday': 0, 'Tuesday': 1, 'Wednesday': 2, 'Thursday': 3, 'Friday': 4, 'Saturday': 5}
            day_idx = day_map.get(day, 0)
            
            # Calculate shift date based on start_date and day index
            shift_date = start_date + timedelta(days=day_idx)
            
            # Parse shift time
            try:
                hour = parse_time_to_hour(time_str, schedule_type)
                
                if hour is None:
                    print(f"Could not parse hour from time: {time_str}")
                    continue
                    
                print(f"Parsed time: original='{time_str}', extracted hour={hour}")
                
                # Create or find shift
                shift_start = datetime.combine(shift_date.date(), datetime.min.time().replace(hour=hour, minute=0))
                
                # Set end time based on schedule type
                if schedule_type == 'lab':
                    # Lab shifts are 4 hours
                    shift_end = shift_start + timedelta(hours=4)
                else:
                    # Helpdesk shifts are 1 hour
                    shift_end = shift_start + timedelta(hours=1)
                
                # Look for existing shift
                shift = Shift.query.filter_by(
                    schedule_id=schedule.id,
                    date=shift_date,
                    start_time=shift_start
                ).first()
                
                # If shift doesn't exist, create it
                if not shift:
                    print(f"Creating new shift for date={shift_date}, hour={hour}")
                    shift = Shift(shift_date, shift_start, shift_end, schedule.id)
                    db.session.add(shift)
                    db.session.flush()  # Get the shift ID
                else:
                    print(f"Using existing shift {shift.id}")
                
                # Track this shift as processed
                processed_shifts[shift.id] = True
                
                # Create allocations for staff if there are any
                if staff_list:
                    for staff in staff_list:
                        staff_id = staff.get('id')
                        
                        # Verify staff exists
                        student = Student.query.get(staff_id)
                        if not student:
                            print(f"Warning: Student {staff_id} not found")
                            continue
                            
                        # Create allocation
                        allocation = Allocation(staff_id, shift.id, schedule.id)
                        db.session.add(allocation)
                        
                        print(f"Created allocation for staff {staff_id} on shift {shift.id}")
                else:
                    print(f"No Student Assistant assigned to shift {shift.id}")
                
            except Exception as e:
                print(f"Error processing shift {day} at {time_str}: {e}")
                import traceback
                traceback.print_exc()
                continue
        
        # Commit all changes
        db.session.commit()
        
        # **PERFORMANCE FIX: Invalidate cache when schedule is modified**
        cache_key = _get_cache_key(schedule.id, schedule_type)
        if cache_key in _schedule_cache:
            del _schedule_cache[cache_key]
        
        print("Schedule saved successfully")
        
        return jsonify({
            'status': 'success',
            'message': 'Schedule saved successfully',
            'schedule_id': schedule.id
        })
        
    except Exception as e:
        db.session.rollback()
        print(f"Error saving schedule: {e}")
        import traceback
        traceback.print_exc()
        return jsonify({
            'status': 'error',
            'message': str(e)
        }), 500


def parse_time_to_hour(time_str, schedule_type):
    """Helper function to parse time string to hour"""
    try:
        # Special handling for lab time blocks
        if schedule_type == 'lab' and '-' in time_str:
            if time_str == "8:00 am - 12:00 pm":
                return 8
            elif time_str == "12:00 pm - 4:00 pm":
                return 12
            elif time_str == "4:00 pm - 8:00 pm":
                return 16
        
        # Regular parsing for single time format
        if '-' in time_str:
            # Format is "9:00 - 10:00" or "9:00 am - 10:00 am"
            start_time_str = time_str.split('-')[0].strip()
        else:
            # Format is "9:00 am" or just "9:00"
            start_time_str = time_str
        
        # Remove am/pm and just get the hour
        start_time_str = start_time_str.lower()
        if 'am' in start_time_str:
            start_time_str = start_time_str.replace('am', '').strip()
        elif 'pm' in start_time_str:
            start_time_str = start_time_str.replace('pm', '').strip()
        
        # Extract hour
        hour = int(start_time_str.split(':')[0])
        
        # Adjust hour for PM if needed (but not for 12pm)
        if 'pm' in time_str.lower() and hour < 12:
            hour += 12
        
        return hour
    except ValueError:
        return None

@schedule_views.route('/api/schedule/remove-staff', methods=['POST'])
@jwt_required()
@admin_required
def remove_staff_from_shift():
    """Remove a specific staff from a specific shift"""
    try:
        data = request.json
        staff_id = data.get('staff_id')
        cell_day = data.get('day')
        cell_time = data.get('time')
        
        print(f"Removing staff: id={staff_id}, day={cell_day}, time={cell_time}")
        
        if not staff_id or not cell_day or not cell_time:
            return jsonify({
                'status': 'error',
                'message': 'Missing required parameters'
            }), 400
        
        # Try to parse shift_id directly if it's provided
        shift_id = data.get('shift_id')
        
        # If we have a direct shift_id, use that
        if shift_id:
            print(f"Using provided shift_id: {shift_id}")
            shift = Shift.query.get(shift_id)
        else:
            # Otherwise, find it based on day and time
            day_map = {'Monday': 0, 'Tuesday': 1, 'Wednesday': 2, 'Thursday': 3, 'Friday': 4, 'Saturday': 5}
            day_index = day_map.get(cell_day)
            
            if day_index is None:
                return jsonify({'status': 'error', 'message': f'Invalid day: {cell_day}'}), 400
            
            # Get the current schedule based on user role
            schedule_type = current_user.role
            schedule = Schedule.query.filter_by(type=schedule_type).first()
            if not schedule:
                return jsonify({'status': 'error', 'message': 'No schedule found'}), 404
            
            # Calculate the date
            shift_date = schedule.start_date + timedelta(days=day_index)
            
            # Parse the time
            hour = parse_time_to_hour(cell_time, schedule_type)
            if hour is None:
                return jsonify({'status': 'error', 'message': f'Invalid time format: {cell_time}'}), 400
            
            print(f"Searching for shift: date={shift_date}, hour={hour}")
            
            # Find the shift
            shift = Shift.query.filter_by(
                schedule_id=schedule.id,
                date=shift_date,
                start_time=datetime.combine(shift_date, time(hour=hour))
            ).first()
        
        if shift:
            print(f"Found shift: id={shift.id}")
            
            # Remove the allocation
            allocation = Allocation.query.filter_by(
                shift_id=shift.id,
                username=staff_id
            ).first()
            
            if allocation:
                print(f"Found allocation to remove: shift_id={shift.id}, username={staff_id}")
                db.session.delete(allocation)
                db.session.commit()
                
                # **PERFORMANCE FIX: Invalidate cache when schedule is modified**
                schedule_type = current_user.role
                schedule_id = 1 if schedule_type == 'helpdesk' else 2
                cache_key = _get_cache_key(schedule_id, schedule_type)
                if cache_key in _schedule_cache:
                    del _schedule_cache[cache_key]
                
                return jsonify({'status': 'success', 'message': 'Staff removed successfully'})
            else:
                print(f"No allocation found for shift_id={shift.id}, username={staff_id}")
                return jsonify({'status': 'error', 'message': 'Staff allocation not found'}), 404
        else:
            print(f"No shift found for the given parameters")
            return jsonify({'status': 'error', 'message': 'Shift not found'}), 404
            
    except Exception as e:
        db.session.rollback()
        print(f"Error removing staff: {e}")
        import traceback
        traceback.print_exc()
        return jsonify({'status': 'error', 'message': str(e)}), 500
        
@schedule_views.route('/api/schedule/details', methods=['GET'])
@jwt_required()
@admin_required
def get_schedule_details():
    """Get detailed schedule data for the admin UI"""
    # Check if we have a specific schedule ID to get details for
    schedule_id = request.args.get('id')
    
    if schedule_id:
        # Get the current schedule
        schedule = get_current_schedule()
        if schedule:
            return jsonify({
                'status': 'success',
                'schedule': schedule,
                'staff_index': {
                    '0': 'Daniel Rasheed',
                    '1': 'Michelle Liu',
                    '2': 'Stayaan Maharaj',
                    '3': 'Daniel Yatali',
                    '4': 'Satish Maharaj',
                    '5': 'Selena Madrey',
                    '6': 'Veron Ramkissoon',
                    '7': 'Tamika Ramkissoon',
                    '8': 'Samuel Mahadeo',
                    '9': 'Neha Maharaj'
                }
            })
    
    # Default behavior is to get the current schedule
    schedule = get_current_schedule()
    if schedule:
        return jsonify({
            'status': 'success',
            'schedule': schedule
        })
    else:
        return jsonify({
            'status': 'error',
            'message': 'No schedule found'
        }), 404

@schedule_views.route('/api/schedule/generate', methods=['POST'])
@jwt_required()
@admin_required
def generate_schedule_endpoint():
    """Generate a schedule with specified date range"""
    try:
        user = current_user
        data = request.json
        
        # Parse dates
        start_date_str = data.get('start_date')
        end_date_str = data.get('end_date')
        
        start_date = None
        if start_date_str:
            start_date = datetime.strptime(start_date_str, '%Y-%m-%d')
        else:
            # Default to today
            start_date = datetime.now().replace(hour=0, minute=0, second=0, microsecond=0)
        
        end_date = None
        if end_date_str:
            end_date = datetime.strptime(end_date_str, '%Y-%m-%d')
        
        # Log details about the request
        print(f"Generating {user.role} schedule from {start_date} to {end_date}")
        
        # Filter students based on admin role
        if user.role == 'helpdesk':
            result = generate_help_desk_schedule(start_date, end_date)
        elif user.role == 'lab':
            result = generate_lab_schedule(start_date, end_date)
        else:
            return jsonify({
                'status': 'error',
                'message': 'Invalid admin role for schedule generation'
            }), 400
            
        # Log the result
        print(f"Schedule generation result: {result}")
        
        # Add the schedule type to the result for frontend reference
        if result.get('status') == 'success':
            result['schedule_type'] = user.role
            
        return jsonify(result)
    
    except Exception as e:
        import traceback
        traceback.print_exc()
        return jsonify({
            'status': 'error',
            'message': str(e)
        }), 500

@schedule_views.route('/api/schedule/<int:schedule_id>/publish', methods=['POST'])
@jwt_required()
@admin_required
def publish_schedule_endpoint(schedule_id):
    """Publish a schedule and notify all assigned staff"""
    result = publish_schedule(schedule_id)
    return jsonify(result)

@schedule_views.route('/api/schedule/clear', methods=['POST'])
@jwt_required()
@admin_required
def clear_schedule_endpoint():
    """Clear the entire schedule from the database"""
    try:
        # Get data from request body
        data = request.json or {}
        
        # Get schedule ID (default to 1 for helpdesk if not specified)
        schedule_id = data.get('schedule_id', 1)
        
        # Call the controller function to clear the schedule
        result = clear_schedule()  # This function now handles the schedule ID
        return jsonify(result)
    
    except Exception as e:
        return jsonify({
            'status': 'error',
            'message': str(e)
        }), 500

@schedule_views.route('/api/schedule/<int:schedule_id>/publish_with_sync', methods=['POST'])
@jwt_required()
@admin_required
def publish_schedule_with_sync(schedule_id):
    """Publish a schedule, notify all assigned staff, and sync data between views"""
    
    result = publish_and_notify(schedule_id)
    return jsonify(result)

def _get_cache_key(schedule_id, schedule_type):
    """Generate cache key for schedule data"""
    return f"schedule_{schedule_id}_{schedule_type}"

def _is_cache_valid(cache_entry):
    """Check if cache entry is still valid"""
    if not cache_entry:
        return False
    cache_time = cache_entry.get('timestamp', 0)
    return (datetime.now().timestamp() - cache_time) < _cache_timeout_seconds

@schedule_views.route('/api/schedule/current', methods=['GET'])
@jwt_required()
def get_current_schedule_endpoint():
    """OPTIMIZED: Get the current schedule based on admin role, formatted for display."""
    try:
        # Get user role and determine schedule type
        role = current_user.role
        schedule_type = role  # 'helpdesk' or 'lab'
        schedule_id = 1 if schedule_type == 'helpdesk' else 2 
        
        print(f"Getting current {schedule_type} schedule (ID: {schedule_id})")
        
<<<<<<< HEAD
        # OPTIMIZATION: Single query with eager loading to prevent N+1 queries
        from sqlalchemy.orm import selectinload
        
        schedule = (
            db.session.query(Schedule)
            .options(
                selectinload(Schedule.shifts)
                .selectinload(Shift.allocations)
                .selectinload(Allocation.student)
            )
            .filter_by(id=schedule_id, type=schedule_type)
            .first()
        )
=======
        # Check cache first
        cache_key = _get_cache_key(schedule_id, schedule_type)
        cached_data = _schedule_cache.get(cache_key)
        
        if _is_cache_valid(cached_data):
            print(f"Returning cached {schedule_type} schedule")
            return jsonify({'status': 'success', 'schedule': cached_data['data']})
        
        # Get the appropriate schedule
        schedule = Schedule.query.filter_by(id=schedule_id, type=schedule_type).first() 
>>>>>>> dae782e6
        
        if not schedule:
            print(f"No {schedule_type} schedule found with ID {schedule_id}")
            return jsonify({'status': 'error', 'message': f'No {schedule_type} schedule found'}), 404
        
        print(f"Found schedule: id={schedule.id}, start={schedule.start_date}, end={schedule.end_date}, type={schedule.type}")
<<<<<<< HEAD
        print(f"Loaded {len(schedule.shifts)} shifts with eager loading")
=======
        
        # **PERFORMANCE FIX: Use optimized queries to avoid N+1 issues**
        # First get all shifts for this schedule
        shifts = Shift.query.filter_by(schedule_id=schedule.id).order_by(Shift.date, Shift.start_time).all()
        
        # Get all allocations for these shifts in one query
        shift_ids = [shift.id for shift in shifts]
        allocations_dict = {}
        if shift_ids:
            allocations = Allocation.query.filter(Allocation.shift_id.in_(shift_ids)).all()
            for allocation in allocations:
                if allocation.shift_id not in allocations_dict:
                    allocations_dict[allocation.shift_id] = []
                allocations_dict[allocation.shift_id].append(allocation)
        
        print(f"Found {len(shifts)} shifts for schedule {schedule.id}")
>>>>>>> dae782e6
        
        # **PERFORMANCE FIX: Pre-build student lookup dict to avoid repeated queries**
        all_student_usernames = set()
        for shift_allocations in allocations_dict.values():
            for allocation in shift_allocations:
                all_student_usernames.add(allocation.username)
        
        students_dict = {}
        if all_student_usernames:
            students = Student.query.filter(Student.username.in_(all_student_usernames)).all()
            students_dict = {s.username: s for s in students}
        
        # Format the schedule base
        formatted_schedule = {
            "schedule_id": schedule.id,
            "date_range": f"{schedule.start_date.strftime('%d %b')} - {schedule.end_date.strftime('%d %b, %Y')}",
            "is_published": schedule.is_published,
            "type": schedule_type,
            "days": []
        }
        
<<<<<<< HEAD
        # OPTIMIZATION: Group shifts by day index using pre-loaded data
=======
        # **PERFORMANCE FIX: Group shifts by day index more efficiently**
>>>>>>> dae782e6
        shifts_by_day = {}
        for shift in schedule.shifts:
            day_idx = shift.date.weekday() 
            
            # Skip days outside the expected range
            if schedule_type == 'helpdesk' and day_idx > 4:
                continue
            if schedule_type == 'lab' and day_idx > 5:
                 continue

            if day_idx not in shifts_by_day:
                shifts_by_day[day_idx] = []
                
<<<<<<< HEAD
            # OPTIMIZATION: Get assistants from pre-loaded data
            assistants = []
            for allocation in shift.allocations:
                if allocation.student:  # Already loaded via eager loading
                    assistants.append({
                        "id": allocation.student.username, 
                        "name": allocation.student.get_name(),
                        "username": allocation.student.username  # Important: include username for removal
=======
            # **PERFORMANCE FIX: Build assistants list from pre-loaded data**
            assistants = []
            shift_allocations = allocations_dict.get(shift.id, [])
            for allocation in shift_allocations:
                student = students_dict.get(allocation.username)
                if student:
                    assistants.append({
                        "id": student.username, 
                        "name": student.get_name(),
                        "username": student.username
>>>>>>> dae782e6
                    })
            
            # Store shift with ALL necessary data for later operations
            shifts_by_day[day_idx].append({
                "shift_id": shift.id,
                "time": f"{shift.start_time.strftime('%-I:%M %p')}",
                "hour": shift.start_time.hour,
                "date": shift.date.isoformat(),
                "assistants": assistants
            })
        
        # Create days array with appropriate structure
        days = []
        
        # LAB SCHEDULE LOGIC
        if schedule_type == 'lab':
            day_names = ["Monday", "Tuesday", "Wednesday", "Thursday", "Friday", "Saturday"]
            day_codes = ["MON", "TUE", "WED", "THUR", "FRI", "SAT"]
            lab_shifts_config = [
                {'hour': 8, 'time_str': "8:00 am - 12:00 pm"},
                {'hour': 12, 'time_str': "12:00 pm - 4:00 pm"},
                {'hour': 16, 'time_str': "4:00 pm - 8:00 pm"}
            ]
            
            for day_idx in range(6):
                day_date = schedule.start_date + timedelta(days=day_idx)
                day_shifts_data = []
                
                actual_shifts_today = shifts_by_day.get(day_idx, [])
                
                for config in lab_shifts_config:
                    hour = config['hour']
                    time_str = config['time_str']
                    
                    matching_shift = next((s for s in actual_shifts_today if s["hour"] == hour), None)
                    
                    if matching_shift:
                        shift_data = {
                            "shift_id": matching_shift['shift_id'],
                            "time": time_str,
                            "hour": hour,
                            "date": matching_shift['date'],
                            "assistants": matching_shift['assistants']
                        }
                        day_shifts_data.append(shift_data)
                    else:
                        day_shifts_data.append({
                            "shift_id": None,
                            "time": time_str,
                            "hour": hour,
                            "date": day_date.isoformat(),
                            "assistants": []
                        })

                days.append({
                    "day": day_names[day_idx],
                    "day_code": day_codes[day_idx],
                    "date": day_date.strftime("%d %b"),
                    "day_idx": day_idx,
                    "shifts": day_shifts_data
                })

        # HELPDESK SCHEDULE LOGIC
        else:
            day_names = ["Monday", "Tuesday", "Wednesday", "Thursday", "Friday"]
            day_codes = ["MON", "TUE", "WED", "THUR", "FRI"]
            
            for day_idx in range(5):
                day_date = schedule.start_date + timedelta(days=day_idx)
                day_shifts_data = []
                
                actual_shifts_today = shifts_by_day.get(day_idx, [])
                
                for hour in range(9, 17):
                    matching_shift = next((s for s in actual_shifts_today if s["hour"] == hour), None)

                    if matching_shift:
                        start_dt = datetime.now().replace(hour=hour, minute=0)
                        time_str = f"{start_dt.strftime('%-I:%M %p')}"
                        
                        shift_data = {
                            "shift_id": matching_shift['shift_id'],
                            "time": time_str,
                            "hour": hour,
                            "date": matching_shift['date'],
                            "assistants": matching_shift['assistants']
                        }
                        day_shifts_data.append(shift_data)
                    else:
                        start_dt = datetime.now().replace(hour=hour, minute=0)
                        time_str = f"{start_dt.strftime('%-I:%M %p')}"
                        
                        day_shifts_data.append({
                            "shift_id": None,
                            "time": time_str,
                            "hour": hour,
                            "date": day_date.isoformat(),
                            "assistants": []
                        })

                days.append({
                    "day": day_names[day_idx],
                    "day_code": day_codes[day_idx],
                    "date": day_date.strftime("%d %b"),
                    "day_idx": day_idx,
                    "shifts": day_shifts_data
                })
        
        formatted_schedule["days"] = days
        
        # **PERFORMANCE FIX: Cache the result for future requests**
        _schedule_cache[cache_key] = {
            'data': formatted_schedule,
            'timestamp': datetime.now().timestamp()
        }
        
        print(f"Returning formatted {schedule_type} schedule with {len(days)} days.")
        return jsonify({'status': 'success', 'schedule': formatted_schedule})
        
    except Exception as e:
        print(f"Error getting current schedule: {e}")
        import traceback
        traceback.print_exc()
        return jsonify({'status': 'error', 'message': f'An error occurred: {str(e)}'}), 500

@schedule_views.route('/api/staff/available', methods=['GET'])
@jwt_required()
@admin_required
def get_available_staff():
    """
    Get all staff members available for a specific day and time
    Query parameters:
    - day: The day of the week (e.g., "Monday", "MON")
    - time: The time slot (e.g., "9:00 am")
    """
    try:
        # Get query parameters
        day = request.args.get('day')
        time_slot = request.args.get('time')
        
        if not day or not time_slot:
            # Be tolerant – return empty list instead of 400 so the UI doesn't spam errors
            return jsonify({
                'status': 'success',
                'staff': [],
                'note': 'Missing day/time parameter'
            })
        
        # Convert day to day_of_week index (0=Monday, 1=Tuesday, etc.)
        day_map = {
            'MON': 0, 'TUE': 1, 'WED': 2, 'THUR': 3, 'FRI': 4,
            'Monday': 0, 'Tuesday': 1, 'Wednesday': 2, 'Thursday': 3, 'Friday': 4
        }
        day_of_week = day_map.get(day)
        
        if day_of_week is None:
            return jsonify({
                'status': 'success',
                'staff': [],
                'note': f'Unrecognized day format: {day}'
            })
        
        # Convert time_slot to hour
        hour = None
        
        # Parse formats like "9:00 am", "9:00 - 10:00"
        if time_slot:
            if '-' in time_slot:
                # Format is "9:00 - 10:00"
                start_time_str = time_slot.split('-')[0].strip()
            else:
                # Format is "9:00 am"
                start_time_str = time_slot
                
            # Remove am/pm and get hour
            if 'am' in start_time_str.lower():
                start_time_str = start_time_str.lower().replace('am', '').strip()
                hour = int(start_time_str.split(':')[0])
            elif 'pm' in start_time_str.lower():
                start_time_str = start_time_str.lower().replace('pm', '').strip()
                hour = int(start_time_str.split(':')[0])
                if hour < 12:
                    hour += 12
            else:
                # No am/pm, assume 24-hour format
                hour = int(start_time_str.split(':')[0])
        
        if hour is None:
            return jsonify({
                'status': 'success',
                'staff': [],
                'note': f'Unrecognized time format: {time_slot}'
            })
        
        # Get all active help desk assistants
        assistants = HelpDeskAssistant.query.filter_by(active=True).all()
        
        # Check availability for each assistant
        available_staff = []
        
        for assistant in assistants:
            # Get the student record for this assistant
            student = Student.query.get(assistant.username)
            
            if not student:
                continue
                
            # Check if the assistant is available at this time
            availabilities = Availability.query.filter_by(
                username=assistant.username,
                day_of_week=day_of_week
            ).all()
            
            is_available = False
            
            for avail in availabilities:
                # Create a time object for the hour we want to check
                check_time = time(hour=hour)
                
                # Check if this availability window includes our time
                if avail.start_time <= check_time and avail.end_time >= time(hour=hour+1):
                    is_available = True
                    break
            
            if is_available:
                available_staff.append({
                    'id': assistant.username,
                    'name': student.get_name(),
                    'degree': student.degree
                })
        
        # Return the available staff
        return jsonify({
            'status': 'success',
            'staff': available_staff
        })
        
    except Exception as e:
        print(f"Error getting available Student Assistant: {e}")
        import traceback
        traceback.print_exc()
        return jsonify({
            'status': 'error',
            'message': str(e)
        }), 500

@schedule_views.route('/api/staff/check-availability', methods=['GET'])
@jwt_required()
def check_staff_availability():
    """
    Check if a specific staff member is available at a given day and time
    """
    try:
        # Get query parameters
        staff_id = request.args.get('staff_id')
        day = request.args.get('day')
        time_slot = request.args.get('time')
        
        # Be tolerant: instead of 400 we return success false so the front-end doesn't log noisy errors
        if not staff_id or not day or not time_slot:
            return jsonify({
                'status': 'success',
                'is_available': False,
                'note': 'Missing one or more required parameters'
            })
        
        # Convert day to day_of_week index
        day_map = {
            'MON': 0, 'TUE': 1, 'WED': 2, 'THUR': 3, 'FRI': 4, 'SAT': 5,
            'Monday': 0, 'Tuesday': 1, 'Wednesday': 2, 'Thursday': 3, 'Friday': 4, 'Saturday': 5
        }
        day_of_week = day_map.get(day)
        
        if day_of_week is None:
            return jsonify({
                'status': 'success',
                'is_available': False,
                'note': f'Unrecognized day format: {day}'
            })
        
        # Parse time using schedule type
        schedule_type = current_user.role
        hour = parse_time_to_hour(time_slot, schedule_type)
        
        if hour is None:
            return jsonify({
                'status': 'success',
                'is_available': False,
                'note': f'Unrecognized time format: {time_slot}'
            })
        
        # Check availability in the database
        availabilities = Availability.query.filter_by(
            username=staff_id,
            day_of_week=day_of_week
        ).all()
        
        is_available = False
        
        for avail in availabilities:
            check_time = time(hour=hour)
            
            # For lab shifts, check if the entire 4-hour block is available
            if schedule_type == 'lab' and '-' in time_slot:
                end_hour = hour + 4
                if end_hour > 24:
                    end_hour = 24  # Cap at midnight
                end_time = time(hour=end_hour)
                if avail.start_time <= check_time and avail.end_time >= end_time:
                    is_available = True
                    break
            else:
                # For regular hourly shifts
                if avail.start_time <= check_time and avail.end_time >= time(hour=hour+1):
                    is_available = True
                    break
        
        # Check if the staff is already allocated to another shift at the same time
        if is_available:
            # Get the appropriate schedule
            schedule = Schedule.query.filter_by(type=schedule_type).first()
            if schedule:
                # Find shifts at this time within the current week
                if schedule.start_date:
                    # Calculate the specific date for this day
                    current_date = datetime.now().date()
                    target_date = current_date + timedelta(days=(day_of_week - current_date.weekday()) % 7)
                    
                    # Find any conflicting shifts
                    conflicting_shifts = Shift.query.filter(
                        Shift.schedule_id == schedule.id,
                        Shift.date == target_date,
                        Shift.start_time == datetime.combine(target_date, time(hour=hour))
                    ).all()
                    
                    # Check if staff is already allocated to any of these shifts
                    for shift in conflicting_shifts:
                        allocations = Allocation.query.filter_by(
                            shift_id=shift.id,
                            username=staff_id
                        ).first()
                        
                        if allocations:
                            # Staff is already allocated to a shift at this time
                            is_available = False
                            break
        
        return jsonify({
            'status': 'success',
            'is_available': is_available
        })
        
    except Exception as e:
        print(f"Error checking Student Assistant availability: {e}")
        import traceback
        traceback.print_exc()
        # Default to true in error cases to not block UI
        return jsonify({
            'status': 'success',
            'is_available': True
        })


def _normalize_day(day):
    mapping = {
        'MON':0,'TUE':1,'WED':2,'THUR':3,'FRI':4,'SAT':5,
        'Monday':0,'Tuesday':1,'Wednesday':2,'Thursday':3,'Friday':4,'Saturday':5
    }
    return mapping.get(day)

def _parse_hour(time_slot, schedule_type):
    return parse_time_to_hour(time_slot, schedule_type)

@lru_cache(maxsize=2048)
def _compute_single_availability(staff_id, day_idx, hour, schedule_type, is_block):
    """Pure helper for availability; cached to reduce DB lookups in a batch window."""
    # Query availabilities for staff & day
    avails = Availability.query.filter_by(username=staff_id, day_of_week=day_idx).all()
    if not avails:
        return False
    for avail in avails:
        base_ok = avail.start_time <= time(hour=hour) and avail.end_time >= (time(hour=hour+1) if not is_block else time(hour=hour+4))
        if base_ok:
            # Check allocation conflicts
            schedule = Schedule.query.filter_by(type=schedule_type).first()
            if not schedule or not schedule.start_date:
                return True
            target_date = schedule.start_date + timedelta(days=day_idx)
            conflict = Allocation.query.join(Shift, Allocation.shift_id==Shift.id).filter(
                Allocation.username==staff_id,
                Shift.schedule_id==schedule.id,
                Shift.date==target_date,
                Shift.start_time==datetime.combine(target_date, time(hour=hour))
            ).first()
            if conflict:
                return False
            return True
    return False

@schedule_views.route('/api/staff/check-availability/batch', methods=['POST'])
@jwt_required()
def batch_check_staff_availability():
    """
    Batch availability check.
    Request JSON: { "queries": [ {"staff_id":"...","day":"Monday","time":"9:00 am"}, ... ] }
    Response: { "status":"success", "results": [ {"staff_id":..., "day":..., "time":..., "is_available": bool} ] }
    """
    try:
        payload = request.get_json(force=True) or {}
        queries = payload.get('queries', [])
        schedule_type = current_user.role
        results = []
        for q in queries:
            staff_id = q.get('staff_id')
            day_raw = q.get('day')
            time_slot = q.get('time')
            if not staff_id or not day_raw or not time_slot:
                results.append({
                    'staff_id': staff_id,
                    'day': day_raw,
                    'time': time_slot,
                    'is_available': False,
                    'note': 'missing parameter'
                })
                continue
            day_idx = _normalize_day(day_raw)
            if day_idx is None:
                results.append({
                    'staff_id': staff_id,
                    'day': day_raw,
                    'time': time_slot,
                    'is_available': False,
                    'note': 'bad day'
                })
                continue
            hour = _parse_hour(time_slot, schedule_type)
            if hour is None:
                results.append({
                    'staff_id': staff_id,
                    'day': day_raw,
                    'time': time_slot,
                    'is_available': False,
                    'note': 'bad time'
                })
                continue
            is_block = schedule_type=='lab' and '-' in time_slot
            is_avail = _compute_single_availability(staff_id, day_idx, hour, schedule_type, is_block)
            results.append({
                'staff_id': staff_id,
                'day': day_raw,
                'time': time_slot,
                'is_available': is_avail
            })
        return jsonify({'status':'success','results':results})
    except Exception as e:
        import traceback; traceback.print_exc()
        return jsonify({'status':'error','message':str(e)}), 500

@schedule_views.route('/api/schedule/pdf', methods=['GET'])
@jwt_required()
@admin_required
def download_schedule_pdf():
    """Generate and download current schedule as PDF"""
    try:
        # Determine the schedule type from user role
        schedule_type = current_user.role
        
        # Determine the schedule ID based on type
        schedule_id = 2 if schedule_type == 'lab' else 1
        
        print(f"Generating PDF for {schedule_type} schedule (ID: {schedule_id})")
        
        # Get the schedule data based on correct schedule_id
        schedule = Schedule.query.get(schedule_id)
        if not schedule:
            return jsonify({
                'status': 'error',
                'message': f'No {schedule_type} schedule found'
            }), 404
            
        # Get the current schedule data
        # We need to modify get_current_schedule to accept a schedule_id parameter
        schedule_data = get_schedule_data(schedule_id)
        
        if not schedule_data:
            return jsonify({
                'status': 'error',
                'message': 'Failed to load schedule data'
            }), 404
        
        # Explicitly set the schedule type
        schedule_data['type'] = schedule_type
        
        # Create a temporary HTML file
        with tempfile.NamedTemporaryFile(suffix='.html', delete=False) as f:
            temp_html = f.name
            
        # Render the schedule template with the data
        html_content = render_template(
            'admin/schedule/pdf_template.html',
            schedule=schedule_data
        )
        
        # Write the HTML to the temporary file
        with open(temp_html, 'w', encoding='utf-8') as f:
            f.write(html_content)
        
        # Convert HTML to PDF
        pdf = HTML(filename=temp_html).write_pdf(
            stylesheets=[
                CSS(string='@page { size: letter landscape; margin: 1cm; }')
            ]
        )
        
        # Clean up the temporary file
        os.unlink(temp_html)
        
        # Create a BytesIO object for the PDF data
        pdf_bytes = BytesIO(pdf)
        pdf_bytes.seek(0)
        
        # Generate a filename with current date and type
        schedule_name = "lab_schedule" if schedule_type == "lab" else "help_desk_schedule"
        filename = f"{schedule_name}_{datetime.now().strftime('%Y-%m-%d')}.pdf"
        
        # Send the PDF file
        return send_file(
            pdf_bytes,
            mimetype='application/pdf',
            as_attachment=True,
            download_name=filename
        )
        
    except Exception as e:
        print(f"Error generating PDF: {e}")
        import traceback
        traceback.print_exc()
        return jsonify({
            'status': 'error',
            'message': str(e)
        }), 500<|MERGE_RESOLUTION|>--- conflicted
+++ resolved
@@ -498,7 +498,6 @@
         
         print(f"Getting current {schedule_type} schedule (ID: {schedule_id})")
         
-<<<<<<< HEAD
         # OPTIMIZATION: Single query with eager loading to prevent N+1 queries
         from sqlalchemy.orm import selectinload
         
@@ -512,55 +511,13 @@
             .filter_by(id=schedule_id, type=schedule_type)
             .first()
         )
-=======
-        # Check cache first
-        cache_key = _get_cache_key(schedule_id, schedule_type)
-        cached_data = _schedule_cache.get(cache_key)
-        
-        if _is_cache_valid(cached_data):
-            print(f"Returning cached {schedule_type} schedule")
-            return jsonify({'status': 'success', 'schedule': cached_data['data']})
-        
-        # Get the appropriate schedule
-        schedule = Schedule.query.filter_by(id=schedule_id, type=schedule_type).first() 
->>>>>>> dae782e6
         
         if not schedule:
             print(f"No {schedule_type} schedule found with ID {schedule_id}")
             return jsonify({'status': 'error', 'message': f'No {schedule_type} schedule found'}), 404
         
         print(f"Found schedule: id={schedule.id}, start={schedule.start_date}, end={schedule.end_date}, type={schedule.type}")
-<<<<<<< HEAD
         print(f"Loaded {len(schedule.shifts)} shifts with eager loading")
-=======
-        
-        # **PERFORMANCE FIX: Use optimized queries to avoid N+1 issues**
-        # First get all shifts for this schedule
-        shifts = Shift.query.filter_by(schedule_id=schedule.id).order_by(Shift.date, Shift.start_time).all()
-        
-        # Get all allocations for these shifts in one query
-        shift_ids = [shift.id for shift in shifts]
-        allocations_dict = {}
-        if shift_ids:
-            allocations = Allocation.query.filter(Allocation.shift_id.in_(shift_ids)).all()
-            for allocation in allocations:
-                if allocation.shift_id not in allocations_dict:
-                    allocations_dict[allocation.shift_id] = []
-                allocations_dict[allocation.shift_id].append(allocation)
-        
-        print(f"Found {len(shifts)} shifts for schedule {schedule.id}")
->>>>>>> dae782e6
-        
-        # **PERFORMANCE FIX: Pre-build student lookup dict to avoid repeated queries**
-        all_student_usernames = set()
-        for shift_allocations in allocations_dict.values():
-            for allocation in shift_allocations:
-                all_student_usernames.add(allocation.username)
-        
-        students_dict = {}
-        if all_student_usernames:
-            students = Student.query.filter(Student.username.in_(all_student_usernames)).all()
-            students_dict = {s.username: s for s in students}
         
         # Format the schedule base
         formatted_schedule = {
@@ -571,11 +528,7 @@
             "days": []
         }
         
-<<<<<<< HEAD
         # OPTIMIZATION: Group shifts by day index using pre-loaded data
-=======
-        # **PERFORMANCE FIX: Group shifts by day index more efficiently**
->>>>>>> dae782e6
         shifts_by_day = {}
         for shift in schedule.shifts:
             day_idx = shift.date.weekday() 
@@ -589,7 +542,6 @@
             if day_idx not in shifts_by_day:
                 shifts_by_day[day_idx] = []
                 
-<<<<<<< HEAD
             # OPTIMIZATION: Get assistants from pre-loaded data
             assistants = []
             for allocation in shift.allocations:
@@ -598,26 +550,14 @@
                         "id": allocation.student.username, 
                         "name": allocation.student.get_name(),
                         "username": allocation.student.username  # Important: include username for removal
-=======
-            # **PERFORMANCE FIX: Build assistants list from pre-loaded data**
-            assistants = []
-            shift_allocations = allocations_dict.get(shift.id, [])
-            for allocation in shift_allocations:
-                student = students_dict.get(allocation.username)
-                if student:
-                    assistants.append({
-                        "id": student.username, 
-                        "name": student.get_name(),
-                        "username": student.username
->>>>>>> dae782e6
                     })
             
             # Store shift with ALL necessary data for later operations
             shifts_by_day[day_idx].append({
                 "shift_id": shift.id,
-                "time": f"{shift.start_time.strftime('%-I:%M %p')}",
+                "time": f"{shift.start_time.strftime('%-I:%M %p')}",  # Store original time format
                 "hour": shift.start_time.hour,
-                "date": shift.date.isoformat(),
+                "date": shift.date.isoformat(),  # Store the actual date for this shift
                 "assistants": assistants
             })
         
@@ -647,11 +587,12 @@
                     matching_shift = next((s for s in actual_shifts_today if s["hour"] == hour), None)
                     
                     if matching_shift:
+                        # Important: preserve the actual shift ID and date for later operations
                         shift_data = {
                             "shift_id": matching_shift['shift_id'],
                             "time": time_str,
                             "hour": hour,
-                            "date": matching_shift['date'],
+                            "date": matching_shift['date'],  # Actual date of this shift
                             "assistants": matching_shift['assistants']
                         }
                         day_shifts_data.append(shift_data)
@@ -668,7 +609,7 @@
                     "day": day_names[day_idx],
                     "day_code": day_codes[day_idx],
                     "date": day_date.strftime("%d %b"),
-                    "day_idx": day_idx,
+                    "day_idx": day_idx,  # Store day index for later reference
                     "shifts": day_shifts_data
                 })
 
@@ -688,6 +629,7 @@
 
                     if matching_shift:
                         start_dt = datetime.now().replace(hour=hour, minute=0)
+                        end_dt = start_dt + timedelta(hours=1)
                         time_str = f"{start_dt.strftime('%-I:%M %p')}"
                         
                         shift_data = {
@@ -719,12 +661,6 @@
                 })
         
         formatted_schedule["days"] = days
-        
-        # **PERFORMANCE FIX: Cache the result for future requests**
-        _schedule_cache[cache_key] = {
-            'data': formatted_schedule,
-            'timestamp': datetime.now().timestamp()
-        }
         
         print(f"Returning formatted {schedule_type} schedule with {len(days)} days.")
         return jsonify({'status': 'success', 'schedule': formatted_schedule})
