--- conflicted
+++ resolved
@@ -61,157 +61,9 @@
         # Determine schedule type based on current user role
         schedule_type = current_user.role  # This should be 'helpdesk' or 'lab'
         
-<<<<<<< HEAD
         # Delegate to controller
         result, status_code = save_schedule_assignments(schedule_type, start_date_str, end_date_str, assignments)
         return jsonify(result), status_code
-=======
-        print(f"Save request: start={start_date_str}, end={end_date_str}, type={schedule_type}, assignments={len(assignments)}")
-        
-        # Validate
-        if not start_date_str or not end_date_str:
-            return jsonify({
-                'status': 'error',
-                'message': 'Start and end dates are required'
-            }), 400
-            
-        # Parse dates
-        try:
-            start_date = datetime.strptime(start_date_str, '%Y-%m-%d')
-            end_date = datetime.strptime(end_date_str, '%Y-%m-%d')
-        except ValueError:
-            return jsonify({
-                'status': 'error',
-                'message': 'Invalid date format. Use YYYY-MM-DD.'
-            }), 400
-            
-        # Get or create the main schedule for the appropriate type
-        schedule_id = 1 if schedule_type == 'helpdesk' else 2  # Use different IDs for different schedule types
-        schedule = Schedule.query.filter_by(id=schedule_id, type=schedule_type).first()
-        
-        if not schedule:
-            print(f"Creating new {schedule_type} schedule")
-            schedule = Schedule(schedule_id, start_date, end_date, type=schedule_type)
-            db.session.add(schedule)
-        else:
-            print(f"Updating existing {schedule_type} schedule: id={schedule.id}")
-            schedule.start_date = start_date
-            schedule.end_date = end_date
-            db.session.add(schedule)
-            
-        db.session.flush()  # Get the schedule ID if it's new
-        
-        # IMPORTANT: First, clear ALL allocations for shifts in the date range
-        # This ensures proper cleanup before rebuilding assignments
-        shifts_to_clear = Shift.query.filter(
-            Shift.schedule_id == schedule.id,
-            Shift.date >= start_date,
-            Shift.date <= end_date
-        ).all()
-        
-        for shift in shifts_to_clear:
-            Allocation.query.filter_by(shift_id=shift.id).delete()
-        
-        # Track shifts we've processed
-        processed_shifts = {}
-        
-        # Process assignments and create/update shifts
-        for assignment in assignments:
-            day = assignment.get('day')
-            time_str = assignment.get('time')
-            staff_list = assignment.get('staff', [])
-            
-            print(f"Processing assignment: day={day}, time={time_str}, staff={len(staff_list)}")
-            
-            # Convert day name to index (0=Monday, 1=Tuesday, etc.)
-            day_map = {'MON': 0, 'TUE': 1, 'WED': 2, 'THUR': 3, 'FRI': 4, 'SAT': 5,
-                       'Monday': 0, 'Tuesday': 1, 'Wednesday': 2, 'Thursday': 3, 'Friday': 4, 'Saturday': 5}
-            day_idx = day_map.get(day, 0)
-            
-            # Calculate shift date based on start_date and day index
-            shift_date = start_date + timedelta(days=day_idx)
-            
-            # Parse shift time
-            try:
-                hour = parse_time_to_hour(time_str, schedule_type)
-                
-                if hour is None:
-                    print(f"Could not parse hour from time: {time_str}")
-                    continue
-                    
-                print(f"Parsed time: original='{time_str}', extracted hour={hour}")
-                
-                # Create or find shift
-                shift_start = datetime.combine(shift_date.date(), datetime.min.time().replace(hour=hour, minute=0))
-                
-                # Set end time based on schedule type
-                if schedule_type == 'lab':
-                    # Lab shifts are 4 hours
-                    shift_end = shift_start + timedelta(hours=4)
-                else:
-                    # Helpdesk shifts are 1 hour
-                    shift_end = shift_start + timedelta(hours=1)
-                
-                # Look for existing shift
-                shift = Shift.query.filter_by(
-                    schedule_id=schedule.id,
-                    date=shift_date,
-                    start_time=shift_start
-                ).first()
-                
-                # If shift doesn't exist, create it
-                if not shift:
-                    print(f"Creating new shift for date={shift_date}, hour={hour}")
-                    shift = Shift(shift_date, shift_start, shift_end, schedule.id)
-                    db.session.add(shift)
-                    db.session.flush()  # Get the shift ID
-                else:
-                    print(f"Using existing shift {shift.id}")
-                
-                # Track this shift as processed
-                processed_shifts[shift.id] = True
-                
-                # Create allocations for staff if there are any
-                if staff_list:
-                    for staff in staff_list:
-                        staff_id = staff.get('id')
-                        
-                        # Verify staff exists
-                        student = Student.query.get(staff_id)
-                        if not student:
-                            print(f"Warning: Student {staff_id} not found")
-                            continue
-                            
-                        # Create allocation
-                        allocation = Allocation(staff_id, shift.id, schedule.id)
-                        db.session.add(allocation)
-                        
-                        print(f"Created allocation for staff {staff_id} on shift {shift.id}")
-                else:
-                    print(f"No Student Assistant assigned to shift {shift.id}")
-                
-            except Exception as e:
-                print(f"Error processing shift {day} at {time_str}: {e}")
-                import traceback
-                traceback.print_exc()
-                continue
-        
-        # Commit all changes
-        db.session.commit()
-        
-        # **PERFORMANCE FIX: Invalidate cache when schedule is modified**
-        cache_key = _get_cache_key(schedule.id, schedule_type)
-        if cache_key in _schedule_cache:
-            del _schedule_cache[cache_key]
-        
-        print("Schedule saved successfully")
-        
-        return jsonify({
-            'status': 'success',
-            'message': 'Schedule saved successfully',
-            'schedule_id': schedule.id
-        })
->>>>>>> f23974cc
         
     except Exception as e:
         return jsonify({
@@ -289,38 +141,6 @@
         )
         return jsonify(result), status_code
         
-<<<<<<< HEAD
-=======
-        if shift:
-            print(f"Found shift: id={shift.id}")
-            
-            # Remove the allocation
-            allocation = Allocation.query.filter_by(
-                shift_id=shift.id,
-                username=staff_id
-            ).first()
-            
-            if allocation:
-                print(f"Found allocation to remove: shift_id={shift.id}, username={staff_id}")
-                db.session.delete(allocation)
-                db.session.commit()
-                
-                # **PERFORMANCE FIX: Invalidate cache when schedule is modified**
-                schedule_type = current_user.role
-                schedule_id = 1 if schedule_type == 'helpdesk' else 2
-                cache_key = _get_cache_key(schedule_id, schedule_type)
-                if cache_key in _schedule_cache:
-                    del _schedule_cache[cache_key]
-                
-                return jsonify({'status': 'success', 'message': 'Staff removed successfully'})
-            else:
-                print(f"No allocation found for shift_id={shift.id}, username={staff_id}")
-                return jsonify({'status': 'error', 'message': 'Staff allocation not found'}), 404
-        else:
-            print(f"No shift found for the given parameters")
-            return jsonify({'status': 'error', 'message': 'Shift not found'}), 404
-            
->>>>>>> f23974cc
     except Exception as e:
         return jsonify({'status': 'error', 'message': str(e)}), 500
         
