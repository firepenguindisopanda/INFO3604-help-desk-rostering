--- conflicted
+++ resolved
@@ -1033,38 +1033,6 @@
             "status": "error",
             "message": str(e)
         }
-<<<<<<< HEAD
-=======
-    
-    # Format into days array with shifts
-    days = []
-    for day_idx in range(5):  # Monday to Friday
-        day_date = schedule.start_date + timedelta(days=day_idx) if schedule.start_date else trinidad_now()
-        day_shifts = []
-        
-        if day_idx in shifts_by_day:
-            for hour in range(9, 17):  # 9am to 4pm
-                if hour in shifts_by_day[day_idx]:
-                    day_shifts.append(shifts_by_day[day_idx][hour])
-                else:
-                    day_shifts.append({
-                        "shift_id": None,
-                        "time": f"{hour}:00 - {hour+1}:00",
-                        "assistants": []
-                    })
-        
-        days.append({
-            "day": ["Monday", "Tuesday", "Wednesday", "Thursday", "Friday"][day_idx],
-            "date": day_date.strftime("%d %b"),
-            "shifts": day_shifts
-        })
-    
-    return {
-        "schedule_id": schedule.id,
-        "date_range": f"{schedule.start_date.strftime('%d %b')} - {schedule.end_date.strftime('%d %b, %Y')}" if schedule.start_date and schedule.end_date else "Current Schedule",
-        "is_published": schedule.is_published,
-        "days": days
-    }
 
 
 
@@ -1107,5 +1075,4 @@
         
     except Exception as e:
         logger.error(f"Error generating PDF: {e}")
-        raise e
->>>>>>> 08135e4c
+        raise e